--- conflicted
+++ resolved
@@ -21,8 +21,7 @@
 ## About the Project
 
 The goal of this project is to create a simple, yet powerful, compiler that can take in a file written in Micro-C
-and output an executable file that can be run. This is a semi long-term project and I will be updating this file as I
-make progress.
+and output an executable file. This is a long-term project and I will be updating this file as I make progress.
 The reason that I am doing this is to learn more about how compilers work and to improve my programming skills.
 I am also interested in learning more about the C language and how it is compiled. I chose to write this in rust because
 I absolutely love rust, and the idea seemed funny to me, as rust is built to stop the things that make C so "dangerous".
@@ -30,13 +29,7 @@
 
 ## Directory
 
-<<<<<<< HEAD
-### [Dev log](_process_docs/DEVLOG.md)
-
-### [Semantic analysis process description](_process_docs/SEMANTIC-ANALYSIS.md)
-=======
 ### [Semantic analysis process description](_process_docs/SEMANTIC-ANALYSIS.md) - This is the current phase of development
->>>>>>> c600c749
 
 ### [AST process analysis](_process_docs/AST-PROCESS.md)
 
